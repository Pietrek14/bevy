--- conflicted
+++ resolved
@@ -35,7 +35,6 @@
 /// Note that you can also control the visibility of a node using the [`Display`](crate::ui_node::Display) property,
 /// which fully collapses it during layout calculations.
 #[derive(
-<<<<<<< HEAD
     Component, Copy, Clone, Eq, PartialEq, Debug, Default, Reflect, Serialize, Deserialize,
 )]
 #[reflect(Component, Serialize, Deserialize, PartialEq)]
@@ -45,18 +44,6 @@
     /// Describes whether the component should remain in the pressed state after
     /// the cursor stops hovering over the node.
     pub press_policy: PressPolicy,
-=======
-    Component, Copy, Clone, Eq, PartialEq, Debug, Reflect, FromReflect, Serialize, Deserialize,
-)]
-#[reflect(Component, FromReflect, Serialize, Deserialize, PartialEq)]
-pub enum Interaction {
-    /// The node has been clicked
-    Clicked,
-    /// The node has been hovered over
-    Hovered,
-    /// Nothing has happened
-    None,
->>>>>>> 5288be7c
 }
 
 impl Pressed {

use crate::{CalculatedSize, Size, Style, UiScale, UiSystem, Val};
use bevy_app::{App, CoreStage, Plugin};
use bevy_asset::Assets;
use bevy_ecs::{
    entity::Entity,
    query::{Changed, Or, With},
    schedule::IntoSystemDescriptor,
    system::{Commands, Local, ParamSet, Query, Res, ResMut},
};
use bevy_math::Vec2;
use bevy_render::{camera::CameraUpdateSystem, texture::Image};
use bevy_sprite::TextureAtlas;
use bevy_text::{
    Font, FontAtlasSet, FontAtlasWarning, Text, TextError, TextLayoutInfo, TextPipeline,
    TextSettings, YAxisOrientation,
};
<<<<<<< HEAD
use bevy_window::{ModifiesWindows, Windows};
=======
use bevy_window::{PrimaryWindow, Window};
>>>>>>> 02637b60

#[derive(Debug, Default)]
pub struct QueuedText {
    entities: Vec<Entity>,
}

fn scale_value(value: f32, factor: f64) -> f32 {
    (value as f64 * factor) as f32
}

/// Defines how `min_size`, `size`, and `max_size` affects the bounds of a text
/// block.
pub fn text_constraint(min_size: Val, size: Val, max_size: Val, scale_factor: f64) -> f32 {
    // Needs support for percentages
    match (min_size, size, max_size) {
        (_, _, Val::Px(max)) => scale_value(max, scale_factor),
        (Val::Px(min), _, _) => scale_value(min, scale_factor),
        (Val::Undefined, Val::Px(size), Val::Undefined) | (Val::Auto, Val::Px(size), Val::Auto) => {
            scale_value(size, scale_factor)
        }
        _ => f32::MAX,
    }
}

/// Updates the layout and size information whenever the text or style is changed.
/// This information is computed by the `TextPipeline` on insertion, then stored.
///
/// ## World Resources
///
/// [`ResMut<Assets<Image>>`](Assets<Image>) -- This system only adds new [`Image`] assets.
/// It does not modify or observe existing ones.
#[allow(clippy::too_many_arguments)]
pub fn text_system(
    mut commands: Commands,
    mut queued_text: Local<QueuedText>,
    mut last_scale_factor: Local<f64>,
    mut textures: ResMut<Assets<Image>>,
    fonts: Res<Assets<Font>>,
    windows: Query<&Window, With<PrimaryWindow>>,
    text_settings: Res<TextSettings>,
    mut font_atlas_warning: ResMut<FontAtlasWarning>,
    ui_scale: Res<UiScale>,
    mut texture_atlases: ResMut<Assets<TextureAtlas>>,
    mut font_atlas_set_storage: ResMut<Assets<FontAtlasSet>>,
    mut text_pipeline: ResMut<TextPipeline>,
    mut text_queries: ParamSet<(
        Query<Entity, Or<(Changed<Text>, Changed<Style>)>>,
        Query<Entity, (With<Text>, With<Style>)>,
        Query<(
            &Text,
            &Style,
            &mut CalculatedSize,
            Option<&mut TextLayoutInfo>,
        )>,
    )>,
) {
    // TODO: Support window-independent scaling: https://github.com/bevyengine/bevy/issues/5621
    let scale_factor = windows
        .get_single()
        .map(|window| window.resolution.scale_factor())
        .unwrap_or(ui_scale.scale);

    let inv_scale_factor = 1. / scale_factor;

    #[allow(clippy::float_cmp)]
    if *last_scale_factor == scale_factor {
        // Adds all entities where the text or the style has changed to the local queue
        for entity in text_queries.p0().iter() {
            queued_text.entities.push(entity);
        }
    } else {
        // If the scale factor has changed, queue all text
        for entity in text_queries.p1().iter() {
            queued_text.entities.push(entity);
        }
        *last_scale_factor = scale_factor;
    }

    if queued_text.entities.is_empty() {
        return;
    }

    // Computes all text in the local queue
    let mut new_queue = Vec::new();
    let mut query = text_queries.p2();
    for entity in queued_text.entities.drain(..) {
        if let Ok((text, style, mut calculated_size, text_layout_info)) = query.get_mut(entity) {
            let node_size = Vec2::new(
                text_constraint(
                    style.min_size.width,
                    style.size.width,
                    style.max_size.width,
                    scale_factor,
                ),
                text_constraint(
                    style.min_size.height,
                    style.size.height,
                    style.max_size.height,
                    scale_factor,
                ),
            );

            match text_pipeline.queue_text(
                &fonts,
                &text.sections,
                scale_factor,
                text.alignment,
                node_size,
                &mut font_atlas_set_storage,
                &mut texture_atlases,
                &mut textures,
                text_settings.as_ref(),
                &mut font_atlas_warning,
                YAxisOrientation::TopToBottom,
            ) {
                Err(TextError::NoSuchFont) => {
                    // There was an error processing the text layout, let's add this entity to the
                    // queue for further processing
                    new_queue.push(entity);
                }
                Err(e @ TextError::FailedToAddGlyph(_)) => {
                    panic!("Fatal error when processing text: {e}.");
                }
                Ok(info) => {
                    calculated_size.size = Size {
                        width: Val::Px(scale_value(info.size.x, inv_scale_factor)),
                        height: Val::Px(scale_value(info.size.y, inv_scale_factor)),
                    };
                    match text_layout_info {
                        Some(mut t) => *t = info,
                        None => {
                            commands.entity(entity).insert(info);
                        }
                    }
                }
            }
        }
    }

    queued_text.entities = new_queue;
}

/// A plugin for adding text rendering
#[derive(Default)]
pub struct TextPlugin;

impl Plugin for TextPlugin {
    fn build(&self, app: &mut App) {
        app.add_system_to_stage(
            CoreStage::PostUpdate,
            text_system
                .before(UiSystem::Flex)
                .after(ModifiesWindows)
                // Potential conflict: `Assets<Image>`
                // In practice, they run independently since `bevy_render::camera_update_system`
                // will only ever observe its own render target, and `widget::text_system`
                // will never modify a pre-existing `Image` asset.
                .ambiguous_with(CameraUpdateSystem)
                // Potential conflict: `Assets<Image>`
                // Since both systems will only ever insert new [`Image`] assets,
                // they will never observe each other's effects.
                .ambiguous_with(bevy_text::update_text2d_layout),
        );
    }
}<|MERGE_RESOLUTION|>--- conflicted
+++ resolved
@@ -14,11 +14,7 @@
     Font, FontAtlasSet, FontAtlasWarning, Text, TextError, TextLayoutInfo, TextPipeline,
     TextSettings, YAxisOrientation,
 };
-<<<<<<< HEAD
-use bevy_window::{ModifiesWindows, Windows};
-=======
-use bevy_window::{PrimaryWindow, Window};
->>>>>>> 02637b60
+use bevy_window::{PrimaryWindow, ModifiesWindows, Window};
 
 #[derive(Debug, Default)]
 pub struct QueuedText {

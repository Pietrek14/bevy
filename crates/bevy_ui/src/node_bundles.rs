--- conflicted
+++ resolved
@@ -6,11 +6,6 @@
     prelude::{Color, ComputedVisibility},
     view::Visibility,
 };
-<<<<<<< HEAD
-=======
-#[cfg(feature = "bevy_text")]
-use bevy_text::{Text, TextAlignment, TextSection, TextStyle};
->>>>>>> 65950869
 use bevy_transform::prelude::{GlobalTransform, Transform};
 
 /// The basic UI node
@@ -59,193 +54,4 @@
             z_index: Default::default(),
         }
     }
-<<<<<<< HEAD
-=======
-}
-
-/// A UI node that is an image
-#[derive(Bundle, Clone, Debug, Default)]
-pub struct ImageBundle {
-    /// Describes the logical size of the node
-    pub node: Node,
-    /// Describes the style including flexbox settings
-    pub style: Style,
-    /// The calculated size based on the given image
-    pub calculated_size: CalculatedSize,
-    /// The background color, which serves as a "fill" for this node
-    ///
-    /// Combines with `UiImage` to tint the provided image.
-    pub background_color: BackgroundColor,
-    /// The image of the node
-    pub image: UiImage,
-    /// Whether this node should block interaction with lower nodes
-    pub focus_policy: FocusPolicy,
-    /// The transform of the node
-    ///
-    /// This field is automatically managed by the UI layout system.
-    /// To alter the position of the `NodeBundle`, use the properties of the [`Style`] component.
-    pub transform: Transform,
-    /// The global transform of the node
-    ///
-    /// This field is automatically managed by the UI layout system.
-    /// To alter the position of the `NodeBundle`, use the properties of the [`Style`] component.
-    pub global_transform: GlobalTransform,
-    /// Describes the visibility properties of the node
-    pub visibility: Visibility,
-    /// Algorithmically-computed indication of whether an entity is visible and should be extracted for rendering
-    pub computed_visibility: ComputedVisibility,
-    /// Indicates the depth at which the node should appear in the UI
-    pub z_index: ZIndex,
-}
-
-#[cfg(feature = "bevy_text")]
-/// A UI node that is text
-#[derive(Bundle, Clone, Debug)]
-pub struct TextBundle {
-    /// Describes the logical size of the node
-    pub node: Node,
-    /// Describes the style including flexbox settings
-    pub style: Style,
-    /// Contains the text of the node
-    pub text: Text,
-    /// The calculated size based on the given image
-    pub calculated_size: CalculatedSize,
-    /// Whether this node should block interaction with lower nodes
-    pub focus_policy: FocusPolicy,
-    /// The transform of the node
-    ///
-    /// This field is automatically managed by the UI layout system.
-    /// To alter the position of the `NodeBundle`, use the properties of the [`Style`] component.
-    pub transform: Transform,
-    /// The global transform of the node
-    ///
-    /// This field is automatically managed by the UI layout system.
-    /// To alter the position of the `NodeBundle`, use the properties of the [`Style`] component.
-    pub global_transform: GlobalTransform,
-    /// Describes the visibility properties of the node
-    pub visibility: Visibility,
-    /// Algorithmically-computed indication of whether an entity is visible and should be extracted for rendering
-    pub computed_visibility: ComputedVisibility,
-    /// Indicates the depth at which the node should appear in the UI
-    pub z_index: ZIndex,
-    /// The background color that will fill the containing node
-    pub background_color: BackgroundColor,
-}
-
-#[cfg(feature = "bevy_text")]
-impl Default for TextBundle {
-    fn default() -> Self {
-        Self {
-            text: Default::default(),
-            calculated_size: Default::default(),
-            // Transparent background
-            background_color: BackgroundColor(Color::NONE),
-            node: Default::default(),
-            style: Default::default(),
-            focus_policy: Default::default(),
-            transform: Default::default(),
-            global_transform: Default::default(),
-            visibility: Default::default(),
-            computed_visibility: Default::default(),
-            z_index: Default::default(),
-        }
-    }
-}
-
-#[cfg(feature = "bevy_text")]
-impl TextBundle {
-    /// Create a [`TextBundle`] from a single section.
-    ///
-    /// See [`Text::from_section`] for usage.
-    pub fn from_section(value: impl Into<String>, style: TextStyle) -> Self {
-        Self {
-            text: Text::from_section(value, style),
-            ..Default::default()
-        }
-    }
-
-    /// Create a [`TextBundle`] from a list of sections.
-    ///
-    /// See [`Text::from_sections`] for usage.
-    pub fn from_sections(sections: impl IntoIterator<Item = TextSection>) -> Self {
-        Self {
-            text: Text::from_sections(sections),
-            ..Default::default()
-        }
-    }
-
-    /// Returns this [`TextBundle`] with a new [`TextAlignment`] on [`Text`].
-    pub const fn with_text_alignment(mut self, alignment: TextAlignment) -> Self {
-        self.text.alignment = alignment;
-        self
-    }
-
-    /// Returns this [`TextBundle`] with a new [`Style`].
-    pub const fn with_style(mut self, style: Style) -> Self {
-        self.style = style;
-        self
-    }
-
-    /// Returns this [`TextBundle`] with a new [`BackgroundColor`].
-    pub const fn with_background_color(mut self, color: Color) -> Self {
-        self.background_color = BackgroundColor(color);
-        self
-    }
-}
-
-/// A UI node that is a button
-#[derive(Bundle, Clone, Debug)]
-pub struct ButtonBundle {
-    /// Describes the logical size of the node
-    pub node: Node,
-    /// Marker component that signals this node is a button
-    pub button: Button,
-    /// Describes the style including flexbox settings
-    pub style: Style,
-    /// Describes whether and how the button has been interacted with by the input
-    pub interaction: Interaction,
-    /// Whether this node should block interaction with lower nodes
-    pub focus_policy: FocusPolicy,
-    /// The background color, which serves as a "fill" for this node
-    ///
-    /// When combined with `UiImage`, tints the provided image.
-    pub background_color: BackgroundColor,
-    /// The image of the node
-    pub image: UiImage,
-    /// The transform of the node
-    ///
-    /// This field is automatically managed by the UI layout system.
-    /// To alter the position of the `NodeBundle`, use the properties of the [`Style`] component.
-    pub transform: Transform,
-    /// The global transform of the node
-    ///
-    /// This field is automatically managed by the UI layout system.
-    /// To alter the position of the `NodeBundle`, use the properties of the [`Style`] component.
-    pub global_transform: GlobalTransform,
-    /// Describes the visibility properties of the node
-    pub visibility: Visibility,
-    /// Algorithmically-computed indication of whether an entity is visible and should be extracted for rendering
-    pub computed_visibility: ComputedVisibility,
-    /// Indicates the depth at which the node should appear in the UI
-    pub z_index: ZIndex,
-}
-
-impl Default for ButtonBundle {
-    fn default() -> Self {
-        Self {
-            focus_policy: FocusPolicy::Block,
-            node: Default::default(),
-            button: Default::default(),
-            style: Default::default(),
-            interaction: Default::default(),
-            background_color: Default::default(),
-            image: Default::default(),
-            transform: Default::default(),
-            global_transform: Default::default(),
-            visibility: Default::default(),
-            computed_visibility: Default::default(),
-            z_index: Default::default(),
-        }
-    }
->>>>>>> 65950869
 }
//! This module contains basic node bundles used to build UIs

use crate::{
<<<<<<< HEAD
    widget::{Button, UiImageSize},
    BackgroundColor, ContentSize, FocusPolicy, Node, Pressed, RelativeCursorPosition, Style,
    UiImage, ZIndex,
=======
    widget::{Button, TextFlags, UiImageSize},
    BackgroundColor, ContentSize, FocusPolicy, Interaction, Node, Style, UiImage, ZIndex,
>>>>>>> 3d752105
};
use bevy_ecs::bundle::Bundle;
use bevy_render::{
    prelude::{Color, ComputedVisibility},
    view::Visibility,
};
#[cfg(feature = "bevy_text")]
use bevy_text::{Text, TextAlignment, TextLayoutInfo, TextSection, TextStyle};
use bevy_transform::prelude::{GlobalTransform, Transform};

/// The basic UI node
///
/// Useful as a container for a variety of child nodes.
#[derive(Bundle, Clone, Debug)]
pub struct NodeBundle {
    /// Describes the logical size of the node
    pub node: Node,
    /// Styles which control the layout (size and position) of the node and it's children
    /// In some cases these styles also affect how the node drawn/painted.
    pub style: Style,
    /// The background color, which serves as a "fill" for this node
    pub background_color: BackgroundColor,
    /// Whether this node should block interaction with lower nodes
    pub focus_policy: FocusPolicy,
    /// The transform of the node
    ///
    /// This field is automatically managed by the UI layout system.
    /// To alter the position of the `NodeBundle`, use the properties of the [`Style`] component.
    pub transform: Transform,
    /// The global transform of the node
    ///
    /// This field is automatically managed by the UI layout system.
    /// To alter the position of the `NodeBundle`, use the properties of the [`Style`] component.
    pub global_transform: GlobalTransform,
    /// Describes the visibility properties of the node
    pub visibility: Visibility,
    /// Algorithmically-computed indication of whether an entity is visible and should be extracted for rendering
    pub computed_visibility: ComputedVisibility,
    /// Indicates the depth at which the node should appear in the UI
    pub z_index: ZIndex,
}

impl Default for NodeBundle {
    fn default() -> Self {
        NodeBundle {
            // Transparent background
            background_color: Color::NONE.into(),
            node: Default::default(),
            style: Default::default(),
            focus_policy: Default::default(),
            transform: Default::default(),
            global_transform: Default::default(),
            visibility: Default::default(),
            computed_visibility: Default::default(),
            z_index: Default::default(),
        }
    }
}

/// A UI node that is an image
#[derive(Bundle, Debug, Default)]
pub struct ImageBundle {
    /// Describes the logical size of the node
    ///
    /// This field is automatically managed by the UI layout system.
    /// To alter the position of the `NodeBundle`, use the properties of the [`Style`] component.
    pub node: Node,
    /// Styles which control the layout (size and position) of the node and it's children
    /// In some cases these styles also affect how the node drawn/painted.
    pub style: Style,
    /// The calculated size based on the given image
    pub calculated_size: ContentSize,
    /// The background color, which serves as a "fill" for this node
    ///
    /// Combines with `UiImage` to tint the provided image.
    pub background_color: BackgroundColor,
    /// The image of the node
    pub image: UiImage,
    /// The size of the image in pixels
    ///
    /// This field is set automatically
    pub image_size: UiImageSize,
    /// Whether this node should block interaction with lower nodes
    pub focus_policy: FocusPolicy,
    /// The transform of the node
    ///
    /// This field is automatically managed by the UI layout system.
    /// To alter the position of the `NodeBundle`, use the properties of the [`Style`] component.
    pub transform: Transform,
    /// The global transform of the node
    ///
    /// This field is automatically managed by the UI layout system.
    /// To alter the position of the `NodeBundle`, use the properties of the [`Style`] component.
    pub global_transform: GlobalTransform,
    /// Describes the visibility properties of the node
    pub visibility: Visibility,
    /// Algorithmically-computed indication of whether an entity is visible and should be extracted for rendering
    pub computed_visibility: ComputedVisibility,
    /// Indicates the depth at which the node should appear in the UI
    pub z_index: ZIndex,
}

#[cfg(feature = "bevy_text")]
/// A UI node that is text
#[derive(Bundle, Debug)]
pub struct TextBundle {
    /// Describes the logical size of the node
    pub node: Node,
    /// Styles which control the layout (size and position) of the node and it's children
    /// In some cases these styles also affect how the node drawn/painted.
    pub style: Style,
    /// Contains the text of the node
    pub text: Text,
    /// Text layout information
    pub text_layout_info: TextLayoutInfo,
    /// Text system flags
    pub text_flags: TextFlags,
    /// The calculated size based on the given image
    pub calculated_size: ContentSize,
    /// Whether this node should block interaction with lower nodes
    pub focus_policy: FocusPolicy,
    /// The transform of the node
    ///
    /// This field is automatically managed by the UI layout system.
    /// To alter the position of the `NodeBundle`, use the properties of the [`Style`] component.
    pub transform: Transform,
    /// The global transform of the node
    ///
    /// This field is automatically managed by the UI layout system.
    /// To alter the position of the `NodeBundle`, use the properties of the [`Style`] component.
    pub global_transform: GlobalTransform,
    /// Describes the visibility properties of the node
    pub visibility: Visibility,
    /// Algorithmically-computed indication of whether an entity is visible and should be extracted for rendering
    pub computed_visibility: ComputedVisibility,
    /// Indicates the depth at which the node should appear in the UI
    pub z_index: ZIndex,
    /// The background color that will fill the containing node
    pub background_color: BackgroundColor,
}

#[cfg(feature = "bevy_text")]
impl Default for TextBundle {
    fn default() -> Self {
        Self {
            text: Default::default(),
            text_layout_info: Default::default(),
            text_flags: Default::default(),
            calculated_size: Default::default(),
            // Transparent background
            background_color: BackgroundColor(Color::NONE),
            node: Default::default(),
            style: Default::default(),
            focus_policy: Default::default(),
            transform: Default::default(),
            global_transform: Default::default(),
            visibility: Default::default(),
            computed_visibility: Default::default(),
            z_index: Default::default(),
        }
    }
}

#[cfg(feature = "bevy_text")]
impl TextBundle {
    /// Create a [`TextBundle`] from a single section.
    ///
    /// See [`Text::from_section`] for usage.
    pub fn from_section(value: impl Into<String>, style: TextStyle) -> Self {
        Self {
            text: Text::from_section(value, style),
            ..Default::default()
        }
    }

    /// Create a [`TextBundle`] from a list of sections.
    ///
    /// See [`Text::from_sections`] for usage.
    pub fn from_sections(sections: impl IntoIterator<Item = TextSection>) -> Self {
        Self {
            text: Text::from_sections(sections),
            ..Default::default()
        }
    }

    /// Returns this [`TextBundle`] with a new [`TextAlignment`] on [`Text`].
    pub const fn with_text_alignment(mut self, alignment: TextAlignment) -> Self {
        self.text.alignment = alignment;
        self
    }

    /// Returns this [`TextBundle`] with a new [`Style`].
    pub fn with_style(mut self, style: Style) -> Self {
        self.style = style;
        self
    }

    /// Returns this [`TextBundle`] with a new [`BackgroundColor`].
    pub const fn with_background_color(mut self, color: Color) -> Self {
        self.background_color = BackgroundColor(color);
        self
    }
}

/// A UI node that is a button
#[derive(Bundle, Clone, Debug)]
pub struct ButtonBundle {
    /// Describes the logical size of the node
    pub node: Node,
    /// Marker component that signals this node is a button
    pub button: Button,
    /// Styles which control the layout (size and position) of the node and it's children
    /// In some cases these styles also affect how the node drawn/painted.
    pub style: Style,
    /// Describes whether the button is pressed
    pub pressed: Pressed,
    /// The position of the cursor relative to the node
    ///
    /// Used for checking if the cursor is hovering over the node
    pub relative_cursor_position: RelativeCursorPosition,
    /// Whether this node should block interaction with lower nodes
    pub focus_policy: FocusPolicy,
    /// The background color, which serves as a "fill" for this node
    ///
    /// When combined with `UiImage`, tints the provided image.
    pub background_color: BackgroundColor,
    /// The image of the node
    pub image: UiImage,
    /// The transform of the node
    ///
    /// This field is automatically managed by the UI layout system.
    /// To alter the position of the `NodeBundle`, use the properties of the [`Style`] component.
    pub transform: Transform,
    /// The global transform of the node
    ///
    /// This field is automatically managed by the UI layout system.
    /// To alter the position of the `NodeBundle`, use the properties of the [`Style`] component.
    pub global_transform: GlobalTransform,
    /// Describes the visibility properties of the node
    pub visibility: Visibility,
    /// Algorithmically-computed indication of whether an entity is visible and should be extracted for rendering
    pub computed_visibility: ComputedVisibility,
    /// Indicates the depth at which the node should appear in the UI
    pub z_index: ZIndex,
}

impl Default for ButtonBundle {
    fn default() -> Self {
        Self {
            focus_policy: FocusPolicy::Block,
            node: Default::default(),
            button: Default::default(),
            style: Default::default(),
            pressed: Default::default(),
            relative_cursor_position: Default::default(),
            background_color: Default::default(),
            image: Default::default(),
            transform: Default::default(),
            global_transform: Default::default(),
            visibility: Default::default(),
            computed_visibility: Default::default(),
            z_index: Default::default(),
        }
    }
}<|MERGE_RESOLUTION|>--- conflicted
+++ resolved
@@ -1,14 +1,9 @@
 //! This module contains basic node bundles used to build UIs
 
 use crate::{
-<<<<<<< HEAD
-    widget::{Button, UiImageSize},
+    widget::{Button, TextFlags, UiImageSize},
     BackgroundColor, ContentSize, FocusPolicy, Node, Pressed, RelativeCursorPosition, Style,
     UiImage, ZIndex,
-=======
-    widget::{Button, TextFlags, UiImageSize},
-    BackgroundColor, ContentSize, FocusPolicy, Interaction, Node, Style, UiImage, ZIndex,
->>>>>>> 3d752105
 };
 use bevy_ecs::bundle::Bundle;
 use bevy_render::{

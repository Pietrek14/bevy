--- conflicted
+++ resolved
@@ -2,13 +2,9 @@
 
 use crate::{
     widget::{Button, TextFlags, UiImageSize},
-<<<<<<< HEAD
-    BackgroundColor, ContentSize, FocusPolicy, Node, Pressed, RelativeCursorPosition, Style,
-    UiImage, ZIndex,
-=======
-    BackgroundColor, BorderColor, ContentSize, FocusPolicy, Interaction, Node, Style, UiImage,
+    BackgroundColor, BorderColor, ContentSize, FocusPolicy, Node, Pressed, RelativeCursorPosition, Style,
+    UiImage,
     UiTextureAtlasImage, ZIndex,
->>>>>>> ab58100f
 };
 use bevy_asset::Handle;
 use bevy_ecs::bundle::Bundle;
@@ -321,13 +317,9 @@
             node: Default::default(),
             button: Default::default(),
             style: Default::default(),
-<<<<<<< HEAD
+            border_color: BorderColor(Color::NONE),
             pressed: Default::default(),
             relative_cursor_position: Default::default(),
-=======
-            border_color: BorderColor(Color::NONE),
-            interaction: Default::default(),
->>>>>>> ab58100f
             background_color: Default::default(),
             image: Default::default(),
             transform: Default::default(),
